# -*- coding: utf-8 -*-
from math import log
from decimal import Decimal as D  ## Use decimal to avoid accumulating floating-point errors
import decimal
import weakref
import re

from ..Qt import QtGui, QtCore
from ..python2_3 import asUnicode, basestring
from ..SignalProxy import SignalProxy
from .. import functions as fn


__all__ = ['SpinBox']


class SpinBox(QtGui.QAbstractSpinBox):
    """
    **Bases:** QtGui.QAbstractSpinBox
    
    QSpinBox widget on steroids. Allows selection of numerical value, with extra features:
    
    - SI prefix notation (eg, automatically display "300 mV" instead of "0.003 V")
    - Float values with linear and decimal stepping (1-9, 10-90, 100-900, etc.)
    - Option for unbounded values
    - Delayed signals (allows multiple rapid changes with only one change signal)
    
    =============================  ==============================================
    **Signals:**
    valueChanged(value)            Same as QSpinBox; emitted every time the value 
                                   has changed.
    sigValueChanged(self)          Emitted when value has changed, but also combines
                                   multiple rapid changes into one signal (eg, 
                                   when rolling the mouse wheel).
    sigValueChanging(self, value)  Emitted immediately for all value changes.
    =============================  ==============================================
    """
    
    ## There's a PyQt bug that leaks a reference to the 
    ## QLineEdit returned from QAbstractSpinBox.lineEdit()
    ## This makes it possible to crash the entire program 
    ## by making accesses to the LineEdit after the spinBox has been deleted.
    ## I have no idea how to get around this..
    
    
    valueChanged = QtCore.Signal(object)     # (value)  for compatibility with QSpinBox
    sigValueChanged = QtCore.Signal(object)  # (self)
    sigValueChanging = QtCore.Signal(object, object)  # (self, value)  sent immediately; no delay.

    def __init__(self, parent=None, value=0.0, **kwargs):
        """
        ============== ========================================================================
        **Arguments:**
        parent         Sets the parent widget for this SpinBox (optional). Default is None.
        value          (float/int) initial value. Default is 0.0.
<<<<<<< HEAD
=======
        bounds         (min,max) Minimum and maximum values allowed in the SpinBox. 
                       Either may be None to leave the value unbounded. By default, values are unbounded.
        wrapping       (bool) If True and both bounds are not None, spin box has circular behavior.
        suffix         (str) suffix (units) to display after the numerical value. By default, suffix is an empty str.
        siPrefix       (bool) If True, then an SI prefix is automatically prepended
                       to the units and the value is scaled accordingly. For example,
                       if value=0.003 and suffix='V', then the SpinBox will display
                       "300 mV" (but a call to SpinBox.value will still return 0.003). Default is False.
        step           (float) The size of a single step. This is used when clicking the up/
                       down arrows, when rolling the mouse wheel, or when pressing 
                       keyboard arrows while the widget has keyboard focus. Note that
                       the interpretation of this value is different when specifying
                       the 'dec' argument. Default is 0.01.
        dec            (bool) If True, then the step value will be adjusted to match 
                       the current size of the variable (for example, a value of 15
                       might step in increments of 1 whereas a value of 1500 would
                       step in increments of 100). In this case, the 'step' argument
                       is interpreted *relative* to the current value. The most common
                       'step' values when dec=True are 0.1, 0.2, 0.5, and 1.0. Default is False.
        minStep        (float) When dec=True, this specifies the minimum allowable step size.
        int            (bool) if True, the value is forced to integer type. Default is False
        decimals       (int) Number of decimal values to display. Default is 2. 
>>>>>>> 92d8c263
        ============== ========================================================================
        
        All keyword arguments are passed to :func:`setOpts`.
        """
        QtGui.QAbstractSpinBox.__init__(self, parent)
        self.lastValEmitted = None
        self.lastText = ''
        self.textValid = True  ## If false, we draw a red border
        self.setMinimumWidth(0)
        self._lastFontHeight = None
        
        self.setSizePolicy(QtGui.QSizePolicy.Expanding, QtGui.QSizePolicy.Preferred)
        self.errorBox = ErrorBox(self.lineEdit())
        
        self.opts = {
            'bounds': [None, None],
<<<<<<< HEAD
=======
            'wrapping': False,
            
            ## Log scaling options   #### Log mode is no longer supported.
            #'step': 0.1,
            #'minStep': 0.001,
            #'log': True,
            #'dec': False,
            
            ## decimal scaling option - example
            #'step': 0.1,    
            #'minStep': .001,    
            #'log': False,
            #'dec': True,
>>>>>>> 92d8c263
           
            ## normal arithmetic step
            'step': D('0.01'),  ## if 'dec' is false, the spinBox steps by 'step' every time
                                ## if 'dec' is True, the step size is relative to the value
                                ## 'step' needs to be an integral divisor of ten, ie 'step'*n=10 for some integer value of n (but only if dec is True)
            'log': False,   # deprecated
            'dec': False,   ## if true, does decimal stepping. ie from 1-10 it steps by 'step', from 10 to 100 it steps by 10*'step', etc. 
                            ## if true, minStep must be set in order to cross zero.
            
            'int': False, ## Set True to force value to be integer
            
            'suffix': '',
            'siPrefix': False,   ## Set to True to display numbers with SI prefix (ie, 100pA instead of 1e-10A)
            
            'delay': 0.3, ## delay sending wheel update signals for 300ms
            
            'delayUntilEditFinished': True,   ## do not send signals until text editing has finished
            
            'decimals': 6,
            
            'format': asUnicode("{scaledValue:.{decimals}g}{suffixGap}{siPrefix}{suffix}"),
            'regex': fn.FLOAT_REGEX,
            'evalFunc': D,
            
            'compactHeight': True,  # manually remove extra margin outside of text
        }
        
        self.decOpts = ['step', 'minStep']
        
        self.val = D(asUnicode(value))  ## Value is precise decimal. Ordinary math not allowed.
        self.updateText()
        self.skipValidate = False
        self.setCorrectionMode(self.CorrectToPreviousValue)
        self.setKeyboardTracking(False)
        self.setOpts(**kwargs)
        self._updateHeight()
        
        self.editingFinished.connect(self.editingFinishedEvent)
        self.proxy = SignalProxy(self.sigValueChanging, slot=self.delayedChange, delay=self.opts['delay'])

    def event(self, ev):
        ret = QtGui.QAbstractSpinBox.event(self, ev)
        if ev.type() == QtCore.QEvent.KeyPress and ev.key() == QtCore.Qt.Key_Return:
            ret = True  ## For some reason, spinbox pretends to ignore return key press
        return ret
        
    def setOpts(self, **opts):
        """Set options affecting the behavior of the SpinBox.
        
        ============== ========================================================================
        **Arguments:**
        bounds         (min,max) Minimum and maximum values allowed in the SpinBox. 
                       Either may be None to leave the value unbounded. By default, values are
                       unbounded.
        suffix         (str) suffix (units) to display after the numerical value. By default,
                       suffix is an empty str.
        siPrefix       (bool) If True, then an SI prefix is automatically prepended
                       to the units and the value is scaled accordingly. For example,
                       if value=0.003 and suffix='V', then the SpinBox will display
                       "300 mV" (but a call to SpinBox.value will still return 0.003). Default
                       is False.
        step           (float) The size of a single step. This is used when clicking the up/
                       down arrows, when rolling the mouse wheel, or when pressing 
                       keyboard arrows while the widget has keyboard focus. Note that
                       the interpretation of this value is different when specifying
                       the 'dec' argument. Default is 0.01.
        dec            (bool) If True, then the step value will be adjusted to match 
                       the current size of the variable (for example, a value of 15
                       might step in increments of 1 whereas a value of 1500 would
                       step in increments of 100). In this case, the 'step' argument
                       is interpreted *relative* to the current value. The most common
                       'step' values when dec=True are 0.1, 0.2, 0.5, and 1.0. Default is
                       False.
        minStep        (float) When dec=True, this specifies the minimum allowable step size.
        int            (bool) if True, the value is forced to integer type. Default is False
        decimals       (int) Number of decimal values to display. Default is 6. 
        format         (str) Formatting string used to generate the text shown. Formatting is
                       done with ``str.format()`` and makes use of several arguments:
                       
                       * *value* - the unscaled value of the spin box
                       * *suffix* - the suffix string
                       * *scaledValue* - the scaled value to use when an SI prefix is present
                       * *siPrefix* - the SI prefix string (if any), or an empty string if
                         this feature has been disabled
                       * *suffixGap* - a single space if a suffix is present, or an empty
                         string otherwise.
        regex          (str or RegexObject) Regular expression used to parse the spinbox text.
                       May contain the following group names:
                       
                       * *number* - matches the numerical portion of the string (mandatory)
                       * *siPrefix* - matches the SI prefix string
                       * *suffix* - matches the suffix string
                       
                       Default is defined in ``pyqtgraph.functions.FLOAT_REGEX``.
        evalFunc       (callable) Fucntion that converts a numerical string to a number,
                       preferrably a Decimal instance. This function handles only the numerical
                       of the text; it does not have access to the suffix or SI prefix.
        compactHeight  (bool) if True, then set the maximum height of the spinbox based on the
                       height of its font. This allows more compact packing on platforms with
                       excessive widget decoration. Default is True.
        ============== ========================================================================
        """
        #print opts
        for k,v in opts.items():
            if k == 'bounds':
                self.setMinimum(v[0], update=False)
                self.setMaximum(v[1], update=False)
            elif k == 'min':
                self.setMinimum(v, update=False)
            elif k == 'max':
                self.setMaximum(v, update=False)
            elif k in ['step', 'minStep']:
                self.opts[k] = D(asUnicode(v))
            elif k == 'value':
                pass   ## don't set value until bounds have been set
            elif k == 'format':
                self.opts[k] = asUnicode(v)
            elif k == 'regex' and isinstance(v, basestring):
                self.opts[k] = re.compile(v)
            elif k in self.opts:
                self.opts[k] = v
            else:
                raise TypeError("Invalid keyword argument '%s'." % k)
        if 'value' in opts:
            self.setValue(opts['value'])
            
        ## If bounds have changed, update value to match
        if 'bounds' in opts and 'value' not in opts:
            self.setValue()   
            
        ## sanity checks:
        if self.opts['int']:
            if 'step' in opts:
                step = opts['step']
                ## not necessary..
                #if int(step) != step:
                    #raise Exception('Integer SpinBox must have integer step size.')
            else:
                self.opts['step'] = int(self.opts['step'])
            
            if 'minStep' in opts:
                step = opts['minStep']
                if int(step) != step:
                    raise Exception('Integer SpinBox must have integer minStep size.')
            else:
                ms = int(self.opts.get('minStep', 1))
                if ms < 1:
                    ms = 1
                self.opts['minStep'] = ms
        
        if 'delay' in opts:
            self.proxy.setDelay(opts['delay'])
        
        self.updateText()

    def setMaximum(self, m, update=True):
        """Set the maximum allowed value (or None for no limit)"""
        if m is not None:
            m = D(asUnicode(m))
        self.opts['bounds'][1] = m
        if update:
            self.setValue()
    
    def setMinimum(self, m, update=True):
        """Set the minimum allowed value (or None for no limit)"""
        if m is not None:
            m = D(asUnicode(m))
        self.opts['bounds'][0] = m
        if update:
            self.setValue()

    def wrapping(self):
        """Return whether or not the spin box is circular."""
        return self.opts['wrapping']

    def setWrapping(self, s):
        """Set whether spin box is circular.  Both bounds must be set for this to have an effect."""
        self.opts['wrapping'] = s
        
    def setPrefix(self, p):
        """Set a string prefix.
        """
        self.setOpts(prefix=p)
    
    def setRange(self, r0, r1):
        """Set the upper and lower limits for values in the spinbox.
        """
        self.setOpts(bounds = [r0,r1])
        
    def setProperty(self, prop, val):
        ## for QSpinBox compatibility
        if prop == 'value':
            #if type(val) is QtCore.QVariant:
                #val = val.toDouble()[0]
            self.setValue(val)
        else:
            print("Warning: SpinBox.setProperty('%s', ..) not supported." % prop)

    def setSuffix(self, suf):
        """Set the string suffix appended to the spinbox text.
        """
        self.setOpts(suffix=suf)

    def setSingleStep(self, step):
        """Set the step size used when responding to the mouse wheel, arrow
        buttons, or arrow keys.
        """
        self.setOpts(step=step)
        
    def setDecimals(self, decimals):
        """Set the number of decimals to be displayed when formatting numeric
        values.
        """
        self.setOpts(decimals=decimals)
        
    def selectNumber(self):
        """
        Select the numerical portion of the text to allow quick editing by the user.
        """
        le = self.lineEdit()
        text = asUnicode(le.text())
        m = self.opts['regex'].match(text)
        if m is None:
            return
        s,e = m.start('number'), m.end('number')
        le.setSelection(s, e-s)

    def focusInEvent(self, ev):
        super(SpinBox, self).focusInEvent(ev)
        self.selectNumber()

    def value(self):
        """
        Return the value of this SpinBox.
        
        """
        if self.opts['int']:
            return int(self.val)
        else:
            return float(self.val)

    def setValue(self, value=None, update=True, delaySignal=False):
        """
        Set the value of this spin. 
        If the value is out of bounds, it will be clipped to the nearest boundary.
        If the spin is integer type, the value will be coerced to int.
        Returns the actual value set.
        
        If value is None, then the current value is used (this is for resetting
        the value after bounds, etc. have changed)
        """
        
        if value is None:
            value = self.value()
        
        bounds = self.opts['bounds']

        if bounds[0] is not None and bounds[1] is not None and self.opts['wrapping']:
            # Casting of Decimals to floats required to avoid unexpected behavior of remainder operator
            value = float(value)
            l, u = float(bounds[0]), float(bounds[1])
            value = (value - l) % (u - l) + l
        else:
            if bounds[0] is not None and value < bounds[0]:
                value = bounds[0]
            if bounds[1] is not None and value > bounds[1]:
                value = bounds[1]

        if self.opts['int']:
            value = int(value)

        if not isinstance(value, D):
            value = D(asUnicode(value))
        
        if value == self.val:
            return
        prev = self.val
        
        self.val = value
        if update:
            self.updateText(prev=prev)
            
        self.sigValueChanging.emit(self, float(self.val))  ## change will be emitted in 300ms if there are no subsequent changes.
        if not delaySignal:
            self.emitChanged()
        
        return value
    
    def emitChanged(self):
        self.lastValEmitted = self.val
        self.valueChanged.emit(float(self.val))
        self.sigValueChanged.emit(self)
    
    def delayedChange(self):
        try:
            if self.val != self.lastValEmitted:
                self.emitChanged()
        except RuntimeError:
            pass  ## This can happen if we try to handle a delayed signal after someone else has already deleted the underlying C++ object.
    
    def widgetGroupInterface(self):
        return (self.valueChanged, SpinBox.value, SpinBox.setValue)
    
    def sizeHint(self):
        return QtCore.QSize(120, 0)
    
    def stepEnabled(self):
        return self.StepUpEnabled | self.StepDownEnabled        
    
    def stepBy(self, n):
        n = D(int(n))   ## n must be integral number of steps.
        s = [D(-1), D(1)][n >= 0]  ## determine sign of step
        val = self.val
        
        for i in range(int(abs(n))):
            
            if self.opts['log']:
                raise Exception("Log mode no longer supported.")
            #    step = abs(val) * self.opts['step']
            #    if 'minStep' in self.opts:
            #        step = max(step, self.opts['minStep'])
            #    val += step * s
            if self.opts['dec']:
                if val == 0:
                    step = self.opts['minStep']
                    exp = None
                else:
                    vs = [D(-1), D(1)][val >= 0]
                    #exp = D(int(abs(val*(D('1.01')**(s*vs))).log10()))
                    fudge = D('1.01')**(s*vs) ## fudge factor. at some places, the step size depends on the step sign.
                    exp = abs(val * fudge).log10().quantize(1, decimal.ROUND_FLOOR)
                    step = self.opts['step'] * D(10)**exp
                if 'minStep' in self.opts:
                    step = max(step, self.opts['minStep'])
                val += s * step
                #print "Exp:", exp, "step", step, "val", val
            else:
                val += s*self.opts['step']
                
            if 'minStep' in self.opts and abs(val) < self.opts['minStep']:
                val = D(0)
        self.setValue(val, delaySignal=True)  ## note all steps (arrow buttons, wheel, up/down keys..) emit delayed signals only.

    def valueInRange(self, value):
        bounds = self.opts['bounds']
        if bounds[0] is not None and value < bounds[0]:
            return False
        if bounds[1] is not None and value > bounds[1]:
            return False
        if self.opts.get('int', False):
            if int(value) != value:
                return False
        return True

    def updateText(self, prev=None):
        # temporarily disable validation
        self.skipValidate = True
        
        txt = self.formatText(prev=prev)
        
        # actually set the text
        self.lineEdit().setText(txt)
        self.lastText = txt

        # re-enable the validation
        self.skipValidate = False
        
    def formatText(self, prev=None):
        # get the number of decimal places to print
        decimals = self.opts['decimals']
        suffix = self.opts['suffix']

        # format the string 
        val = self.value()
        if self.opts['siPrefix'] is True and len(self.opts['suffix']) > 0:
            # SI prefix was requested, so scale the value accordingly

            if self.val == 0 and prev is not None:
                # special case: if it's zero use the previous prefix
                (s, p) = fn.siScale(prev)
            else:
                (s, p) = fn.siScale(val)
            parts = {'value': val, 'suffix': suffix, 'decimals': decimals, 'siPrefix': p, 'scaledValue': s*val}

        else:
            # no SI prefix /suffix requested; scale is 1
            parts = {'value': val, 'suffix': suffix, 'decimals': decimals, 'siPrefix': '', 'scaledValue': val}

        parts['suffixGap'] = '' if (parts['suffix'] == '' and parts['siPrefix'] == '') else ' '
        
        return self.opts['format'].format(**parts)

    def validate(self, strn, pos):
        if self.skipValidate:
            ret = QtGui.QValidator.Acceptable
        else:
            try:
                val = self.interpret()
                if val is False:
                    ret = QtGui.QValidator.Intermediate
                else:
                    if self.valueInRange(val):
                        if not self.opts['delayUntilEditFinished']:
                            self.setValue(val, update=False)
                        ret = QtGui.QValidator.Acceptable
                    else:
                        ret = QtGui.QValidator.Intermediate
                        
            except:
                import sys
                sys.excepthook(*sys.exc_info())
                ret = QtGui.QValidator.Intermediate
            
        ## draw / clear border
        if ret == QtGui.QValidator.Intermediate:
            self.textValid = False
        elif ret == QtGui.QValidator.Acceptable:
            self.textValid = True
        ## note: if text is invalid, we don't change the textValid flag 
        ## since the text will be forced to its previous state anyway
        self.update()
        
        self.errorBox.setVisible(not self.textValid)
        
        ## support 2 different pyqt APIs. Bleh.
        if hasattr(QtCore, 'QString'):
            return (ret, pos)
        else:
            return (ret, strn, pos)
        
    def fixup(self, strn):
        # fixup is called when the spinbox loses focus with an invalid or intermediate string
        self.updateText()
        strn.clear()
        strn.append(self.lineEdit().text())

    def interpret(self):
        """Return value of text or False if text is invalid."""
        strn = self.lineEdit().text()
        
        # tokenize into numerical value, si prefix, and suffix
        try:
            val, siprefix, suffix = fn.siParse(strn, self.opts['regex'])
        except Exception:
            return False
            
        # check suffix
        if suffix != self.opts['suffix'] or (suffix == '' and siprefix != ''):
            return False
           
        # generate value
        val = self.opts['evalFunc'](val)
        if self.opts['int']:
            val = int(fn.siApply(val, siprefix))
        else:
            try:
                val = fn.siApply(val, siprefix)
            except Exception:
                import sys
                sys.excepthook(*sys.exc_info())
                return False

        return val

    def editingFinishedEvent(self):
        """Edit has finished; set value."""
        #print "Edit finished."
        if asUnicode(self.lineEdit().text()) == self.lastText:
            #print "no text change."
            return
        try:
            val = self.interpret()
        except Exception:
            return
        
        if val is False:
            #print "value invalid:", str(self.lineEdit().text())
            return
        if val == self.val:
            #print "no value change:", val, self.val
            return
        self.setValue(val, delaySignal=False)  ## allow text update so that values are reformatted pretty-like

    def _updateHeight(self):
        # SpinBox has very large margins on some platforms; this is a hack to remove those
        # margins and allow more compact packing of controls.
        if not self.opts['compactHeight']:
            self.setMaximumHeight(1e6)
            return
        h = QtGui.QFontMetrics(self.font()).height()
        if self._lastFontHeight != h:
            self._lastFontHeight = h
            self.setMaximumHeight(h)

    def paintEvent(self, ev):
        self._updateHeight()
        QtGui.QAbstractSpinBox.paintEvent(self, ev)


class ErrorBox(QtGui.QWidget):
    """Red outline to draw around lineedit when value is invalid.
    (for some reason, setting border from stylesheet does not work)
    """
    def __init__(self, parent):
        QtGui.QWidget.__init__(self, parent)
        parent.installEventFilter(self)
        self.setAttribute(QtCore.Qt.WA_TransparentForMouseEvents)
        self._resize()
        self.setVisible(False)
        
    def eventFilter(self, obj, ev):
        if ev.type() == QtCore.QEvent.Resize:
            self._resize()
        return False

    def _resize(self):
        self.setGeometry(0, 0, self.parent().width(), self.parent().height())
        
    def paintEvent(self, ev):
        p = QtGui.QPainter(self)
        p.setPen(fn.mkPen(color='r', width=2))
        p.drawRect(self.rect())
        p.end()<|MERGE_RESOLUTION|>--- conflicted
+++ resolved
@@ -53,31 +53,6 @@
         **Arguments:**
         parent         Sets the parent widget for this SpinBox (optional). Default is None.
         value          (float/int) initial value. Default is 0.0.
-<<<<<<< HEAD
-=======
-        bounds         (min,max) Minimum and maximum values allowed in the SpinBox. 
-                       Either may be None to leave the value unbounded. By default, values are unbounded.
-        wrapping       (bool) If True and both bounds are not None, spin box has circular behavior.
-        suffix         (str) suffix (units) to display after the numerical value. By default, suffix is an empty str.
-        siPrefix       (bool) If True, then an SI prefix is automatically prepended
-                       to the units and the value is scaled accordingly. For example,
-                       if value=0.003 and suffix='V', then the SpinBox will display
-                       "300 mV" (but a call to SpinBox.value will still return 0.003). Default is False.
-        step           (float) The size of a single step. This is used when clicking the up/
-                       down arrows, when rolling the mouse wheel, or when pressing 
-                       keyboard arrows while the widget has keyboard focus. Note that
-                       the interpretation of this value is different when specifying
-                       the 'dec' argument. Default is 0.01.
-        dec            (bool) If True, then the step value will be adjusted to match 
-                       the current size of the variable (for example, a value of 15
-                       might step in increments of 1 whereas a value of 1500 would
-                       step in increments of 100). In this case, the 'step' argument
-                       is interpreted *relative* to the current value. The most common
-                       'step' values when dec=True are 0.1, 0.2, 0.5, and 1.0. Default is False.
-        minStep        (float) When dec=True, this specifies the minimum allowable step size.
-        int            (bool) if True, the value is forced to integer type. Default is False
-        decimals       (int) Number of decimal values to display. Default is 2. 
->>>>>>> 92d8c263
         ============== ========================================================================
         
         All keyword arguments are passed to :func:`setOpts`.
@@ -94,22 +69,7 @@
         
         self.opts = {
             'bounds': [None, None],
-<<<<<<< HEAD
-=======
             'wrapping': False,
-            
-            ## Log scaling options   #### Log mode is no longer supported.
-            #'step': 0.1,
-            #'minStep': 0.001,
-            #'log': True,
-            #'dec': False,
-            
-            ## decimal scaling option - example
-            #'step': 0.1,    
-            #'minStep': .001,    
-            #'log': False,
-            #'dec': True,
->>>>>>> 92d8c263
            
             ## normal arithmetic step
             'step': D('0.01'),  ## if 'dec' is false, the spinBox steps by 'step' every time
@@ -185,6 +145,7 @@
                        False.
         minStep        (float) When dec=True, this specifies the minimum allowable step size.
         int            (bool) if True, the value is forced to integer type. Default is False
+        wrapping       (bool) If True and both bounds are not None, spin box has circular behavior.
         decimals       (int) Number of decimal values to display. Default is 6. 
         format         (str) Formatting string used to generate the text shown. Formatting is
                        done with ``str.format()`` and makes use of several arguments:
@@ -286,7 +247,9 @@
         return self.opts['wrapping']
 
     def setWrapping(self, s):
-        """Set whether spin box is circular.  Both bounds must be set for this to have an effect."""
+        """Set whether spin box is circular.
+        
+        Both bounds must be set for this to have an effect."""
         self.opts['wrapping'] = s
         
     def setPrefix(self, p):
@@ -352,22 +315,23 @@
             return float(self.val)
 
     def setValue(self, value=None, update=True, delaySignal=False):
-        """
-        Set the value of this spin. 
-        If the value is out of bounds, it will be clipped to the nearest boundary.
+        """Set the value of this SpinBox.
+        
+        If the value is out of bounds, it will be clipped to the nearest boundary
+        or wrapped if wrapping is enabled.
+        
         If the spin is integer type, the value will be coerced to int.
         Returns the actual value set.
         
         If value is None, then the current value is used (this is for resetting
         the value after bounds, etc. have changed)
         """
-        
         if value is None:
             value = self.value()
         
         bounds = self.opts['bounds']
 
-        if bounds[0] is not None and bounds[1] is not None and self.opts['wrapping']:
+        if None not in bounds and self.opts['wrapping'] is True:
             # Casting of Decimals to floats required to avoid unexpected behavior of remainder operator
             value = float(value)
             l, u = float(bounds[0]), float(bounds[1])
